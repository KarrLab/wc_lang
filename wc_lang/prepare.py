--- conflicted
+++ resolved
@@ -31,10 +31,11 @@
     the addition of default and statically computed data to a `Model`.
 
     Currently added data:
-        Missing concentrations
-        Fill gaps in dFBA submodel reaction networks
-        Ensure that dFBA submodels have objective functions
-        Apply default flux bounds to the reactions in dFBA submodels
+
+        * Missing concentrations
+        * Fill gaps in dFBA submodel reaction networks
+        * Ensure that dFBA submodels have objective functions
+        * Apply default flux bounds to the reactions in dFBA submodels
     '''
     def __init__(self, model):
         self.model = model
@@ -157,9 +158,6 @@
         of.reaction_coefficients = []
         of.biomass_reaction_coefficients = [1.0]
         submodel.objective_function = of
-<<<<<<< HEAD
-    
-=======
         return None
 
     def parse_dfba_submodel_obj_func(self, submodel):
@@ -327,27 +325,14 @@
             for coeff,id in biomass_reactions]
         of.biomass_reaction_coefficients = [coeff for coeff,id in biomass_reactions]
 
->>>>>>> afd16204
     def apply_default_dfba_submodel_flux_bounds(self, submodel):
         ''' Apply default flux bounds to a dFBA submodel's reactions
 
         The FBA optimizer needs min and max flux bounds for each dFBA submodel reaction.
         If some reactions lack bounds and default bounds are provided in a config file,
         then apply the defaults to the reactions.
-
         Specifically, min and max default bounds are applied as follows:
 
-<<<<<<< HEAD
-            * reversible reactions:
-
-                * `min_flux` = `-default_max_flux_bound`
-                * `max_flux` = `default_max_flux_bound`
-
-            * irreversible reactions:
-
-                * `min_flux` = `default_min_flux_bound`
-                * `max_flux` = `default_max_flux_bound`
-=======
             reversible reactions:
 
               * min_flux = -default_max_flux_bound
@@ -357,7 +342,6 @@
 
               * min_flux = default_min_flux_bound
               * max_flux = default_max_flux_bound
->>>>>>> afd16204
 
         Args:
             submodel (`Submodel`): a dFBA submodel
@@ -411,7 +395,6 @@
                 warn("setting concentration for {} to 0.0".format(specie.id()))
                 specie.concentrations = Concentration(species=specie, value=0.0)
 
-# TODO: fix doc string formatting
 class CheckModel(object):
     '''Statically check a model
 
@@ -419,32 +402,23 @@
     to be used. `CheckModel` evaluates these properties.
 
     Currently checked properties:
-
+        
         * DFBA submodels contain a biomass reaction and an objective function
         * Rate laws transcode and evaluate without error
         * All reactants in each submodel's reactions are in the submodel's compartment
 
     Other properties to check:
-<<<<<<< HEAD
         
         * The model does not contain dead-end species which are only consumed or produced
         * Reactions are balanced
         * Reactions in dynamic submodels contain fully specified rate laws
         * All Species used in reactions have concentration values
-        * Consider the reactions modeled by a submodel -- all modifier species used by the rate laws 
+        * Consider the reactions modeled by a submodel -- all modifier species used by the rate laws
           for the reactions participate in at least one reaction in the submodel
-        
+        * Ensure that Reaction and BiomassReaction ids don't overlap; can then simplify ObjectiveFunction.deserialize()
+
     # TODO: implement these, and expand the list of properties
-=======
-        The model does not contain dead-end species which are only consumed or produced
-        Reactions are balanced
-        Reactions in dynamic submodels contain fully specified rate laws
-        All Species used in reactions have concentration values
-        Consider the reactions modeled by a submodel -- all modifier species used by the rate laws
-            for the reactions participate in at least one reaction in the submodel
-        Ensure that Reaction and BiomassReaction ids don't overlap; can then simplify ObjectiveFunction.deserialize()
-        # TODO: implement these, and expand the list of properties
->>>>>>> afd16204
+    # TODO: fix doc string formatting
     '''
     def __init__(self, model):
         self.model = model
