--- conflicted
+++ resolved
@@ -894,13 +894,6 @@
         """
         errors = []
 
-<<<<<<< HEAD
-    #.. todo:: make hidden method and call from __init__ to avoid risk of uninitialized id or name
-    def calc_id_name(self):
-        """ Calculates id and name. """
-        self.id = '{0}[{1}]'.format(self.species.id, self.compartment.id)
-        self.name = '{0} ({1})'.format(self.species.name, self.compartment.name)
-=======
         if compartment:
             pattern = '^(\(((\d*\.?\d+|\d+\.)(e[\-\+]?\d+)?)\) )*([a-z][a-z0-9_]*)$'
         else:
@@ -916,7 +909,6 @@
                 species_id = '{}[{}]'.format(match.group(5), compartment.get_primary_attribute())
             else:
                 species_id = match.group(5)
->>>>>>> 172e43c6
 
             species, error = Species.deserialize(attribute, species_id, objects)
             if error:
@@ -965,16 +957,8 @@
         unique_together = (('reaction', 'direction'), )
         ordering = ('reaction', 'direction',)
 
-<<<<<<< HEAD
-    #.. todo:: make hidden method and call from __init__ to avoid risk of unitialized id or name
-    def calc_id_name(self):
-        """ Calculates id and name. """
-        self.id = '{0}[{1}]'.format(self.species.id, self.compartment.id)
-        self.name = '{0} ({1})'.format(self.species.name, self.compartment.name)
-=======
     def serialize(self):
         """ Generate string representation
->>>>>>> 172e43c6
 
         Returns:
             :obj:`str`: value of primary attribute
