import setuptools
try:
    import pkg_utils
except ImportError:
    import pip
    pip.main(['install', 'git+https://github.com/KarrLab/pkg_utils.git#egg=pkg_utils'])
    import pkg_utils
import os

<<<<<<< HEAD
from setuptools import setup, find_packages
from wc_utils.util.install import parse_requirements, install_dependencies
from wc_utils.util.list import det_dedupe
import wc_lang

# parse dependencies and links from requirements.txt files
with open('requirements.txt', 'r') as file:
    install_requires, dependency_links_install = parse_requirements(file.readlines())
with open('tests/requirements.txt', 'r') as file:
    tests_require, dependency_links_tests = parse_requirements(file.readlines())
dependency_links = det_dedupe(dependency_links_install + dependency_links_tests)

# install non-PyPI dependencies
install_dependencies(dependency_links)
=======
name = 'wc_lang'
dirname = os.path.dirname(__file__)

# get package metadata
md = pkg_utils.get_package_metadata(dirname, name)
>>>>>>> 99022362

# install package
setuptools.setup(
    name=name,
    version=md.version,
    description="Language for describing whole-cell models",
    long_description=md.long_description,
    url="https://github.com/KarrLab/" + name,
    download_url='https://github.com/KarrLab/' + name,
    author="Jonathan Karr",
    author_email="jonrkarr@gmail.com",
    license="MIT",
    keywords='whole-cell systems biology',
    packages=setuptools.find_packages(exclude=['tests', 'tests.*']),
    package_data={
        name: [
            'VERSION',
        ],
    },
    install_requires=md.install_requires,
    extras_require=md.extras_require,
    tests_require=md.tests_require,
    dependency_links=md.dependency_links,
    classifiers=[
        'Development Status :: 3 - Alpha',
        'Intended Audience :: Science/Research',
        'License :: OSI Approved :: MIT License',
        'Topic :: Scientific/Engineering :: Bio-Informatics',
    ],
    entry_points={
        'console_scripts': [
            'wc_lang = wc_lang.__main__:main',
        ],
    },
)<|MERGE_RESOLUTION|>--- conflicted
+++ resolved
@@ -7,28 +7,11 @@
     import pkg_utils
 import os
 
-<<<<<<< HEAD
-from setuptools import setup, find_packages
-from wc_utils.util.install import parse_requirements, install_dependencies
-from wc_utils.util.list import det_dedupe
-import wc_lang
-
-# parse dependencies and links from requirements.txt files
-with open('requirements.txt', 'r') as file:
-    install_requires, dependency_links_install = parse_requirements(file.readlines())
-with open('tests/requirements.txt', 'r') as file:
-    tests_require, dependency_links_tests = parse_requirements(file.readlines())
-dependency_links = det_dedupe(dependency_links_install + dependency_links_tests)
-
-# install non-PyPI dependencies
-install_dependencies(dependency_links)
-=======
 name = 'wc_lang'
 dirname = os.path.dirname(__file__)
 
 # get package metadata
 md = pkg_utils.get_package_metadata(dirname, name)
->>>>>>> 99022362
 
 # install package
 setuptools.setup(
